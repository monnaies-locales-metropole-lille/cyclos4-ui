--- conflicted
+++ resolved
@@ -42,13 +42,8 @@
 
   ngOnInit() {
     super.ngOnInit();
-<<<<<<< HEAD
-    this.key = this.route.snapshot.paramMap.get('key');
-    this.addSub(this.userStatusService.getUserStatus({ user: this.key, fields: ['!history'] }).subscribe(status => {
-=======
     this.param = this.route.snapshot.params.user;
-    this.userStatusService.getUserStatus({ user: this.param, fields: ['!history'] }).subscribe(status => {
->>>>>>> d7cdb88a
+    this.addSub(this.userStatusService.getUserStatus({ user: this.param, fields: ['!history'] }).subscribe(status => {
       this.data = status;
     }));
     this.form = this.formBuilder.group({
