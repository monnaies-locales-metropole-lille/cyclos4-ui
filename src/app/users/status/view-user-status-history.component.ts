import { ChangeDetectionStrategy, Component, Injector, OnInit } from '@angular/core';
import { User, UserStatusData } from 'app/api/models';
import { UserStatusService } from 'app/api/services/user-status.service';
import { UserHelperService } from 'app/core/user-helper.service';
import { BaseViewPageComponent } from 'app/shared/base-view-page.component';

/**
 * Displays the user status history
 */
@Component({
  selector: 'view-user-status-history',
  templateUrl: 'view-user-status-history.component.html',
  changeDetection: ChangeDetectionStrategy.OnPush
})
export class ViewUserStatusHistoryComponent extends BaseViewPageComponent<UserStatusData> implements OnInit {
  constructor(
    injector: Injector,
    private userStatusService: UserStatusService,
    public usersHelper: UserHelperService) {
    super(injector);
  }

  param: string;

  get user(): User {
    const user = this.data.user;
    return user.user || user;
  }

  get operator(): User {
    const user = this.data.user;
    return user.user ? user : null;
  }

  ngOnInit() {
    super.ngOnInit();
<<<<<<< HEAD
    this.key = this.route.snapshot.paramMap.get('key');
    this.addSub(this.userStatusService.getUserStatus({ user: this.key, fields: ['user', 'history'] }).subscribe(status => {
=======
    this.param = this.route.snapshot.params.user;
    this.userStatusService.getUserStatus({ user: this.param, fields: ['user', 'history'] }).subscribe(status => {
>>>>>>> d7cdb88a
      this.data = status;
    }));
  }
}<|MERGE_RESOLUTION|>--- conflicted
+++ resolved
@@ -34,13 +34,8 @@
 
   ngOnInit() {
     super.ngOnInit();
-<<<<<<< HEAD
-    this.key = this.route.snapshot.paramMap.get('key');
-    this.addSub(this.userStatusService.getUserStatus({ user: this.key, fields: ['user', 'history'] }).subscribe(status => {
-=======
     this.param = this.route.snapshot.params.user;
-    this.userStatusService.getUserStatus({ user: this.param, fields: ['user', 'history'] }).subscribe(status => {
->>>>>>> d7cdb88a
+    this.addSub(this.userStatusService.getUserStatus({ user: this.param, fields: ['user', 'history'] }).subscribe(status => {
       this.data = status;
     }));
   }
