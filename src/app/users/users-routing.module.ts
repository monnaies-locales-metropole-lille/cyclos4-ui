import { NgModule } from '@angular/core';
import { RouterModule, Routes } from '@angular/router';
import { RoleEnum } from 'app/api/models';
import { AuthHelperService } from 'app/core/auth-helper.service';
import { LoginService } from 'app/core/login.service';
import { CountriesResolve } from 'app/countries.resolve';
import { LoggedUserGuard } from 'app/logged-user-guard';
import { ConditionalMenu, Menu } from 'app/shared/menu';
import { ViewUserGroupHistoryComponent } from 'app/users/group-membership/view-user-group-history.component';
import { ViewUserGroupComponent } from 'app/users/group-membership/view-user-group.component';
import { ListOperatorGroupsComponent } from 'app/users/operator-groups/list-operator-groups.component';
import { OperatorGroupFormComponent } from 'app/users/operator-groups/operator-group-form.component';
import { ViewOperatorGroupComponent } from 'app/users/operator-groups/view-operator-group.component';
import { OperatorRegistrationComponent } from 'app/users/operators/operator-registration.component';
import { SearchUserOperatorsComponent } from 'app/users/operators/search-user-operators.component';
import { ManagePasswordsComponent } from 'app/users/passwords/manage-passwords.component';
import { EditProfileComponent } from 'app/users/profile/edit-profile.component';
import { ValidateEmailChangeComponent } from 'app/users/profile/validate-email-change.component';
import { ViewProfileComponent } from 'app/users/profile/view-profile.component';
import { UserRegistrationComponent } from 'app/users/registration/user-registration.component';
import { ValidateRegistrationComponent } from 'app/users/registration/validate-registration.component';
import { ContactListComponent } from 'app/users/search/contact-list.component';
import { SearchUsersComponent } from 'app/users/search/search-users.component';
import { ViewUserStatusHistoryComponent } from 'app/users/status/view-user-status-history.component';
import { ViewUserStatusComponent } from 'app/users/status/view-user-status.component';
<<<<<<< HEAD
import { SearchConnectedComponent } from 'app/users/connected/search-connected.component';
import { SearchUserAlertsComponent } from 'app/users/alerts/search-user-alerts.component';
import { OperatorGroupFormComponent } from 'app/users/operator-groups/operator-group-form.component';
import { ViewUserGroupComponent } from 'app/users/group-membership/view-user-group.component';
import { ViewUserGroupHistoryComponent } from 'app/users/group-membership/view-user-group-history.component';
=======
>>>>>>> c054d989

const SearchMenu: ConditionalMenu = injector => {
  const login = injector.get(LoginService);
  if (login.user) {
    return Menu.SEARCH_USERS;
  } else {
    return Menu.PUBLIC_DIRECTORY;
  }
};

const RegistrationMenu: ConditionalMenu = injector => {
  const login = injector.get(LoginService);
  const auth = login.auth || {};
  const role = auth.role;
  if (role === RoleEnum.ADMINISTRATOR) {
    return Menu.ADMIN_REGISTRATION;
  } else if (role === RoleEnum.BROKER) {
    return Menu.BROKER_REGISTRATION;
  } else {
    return Menu.PUBLIC_REGISTRATION;
  }
};

const OperatorGroupsMenu: ConditionalMenu = injector => {
  const login = injector.get(LoginService);
  const auth = login.auth || {};
  const role = auth.role;
  if (role === RoleEnum.ADMINISTRATOR) {
    return Menu.SEARCH_USERS;
  } else if (role === RoleEnum.BROKER) {
    return Menu.MY_BROKERED_USERS;
  } else {
    return Menu.OPERATOR_GROUPS;
  }
};

const usersRoutes: Routes = [
  {
    path: '',
    children: [
      {
        path: 'search',
        component: SearchUsersComponent,
        data: {
          menu: SearchMenu
        }
      },
      {
        path: 'brokerings',
        component: SearchUsersComponent,
        canActivate: [LoggedUserGuard],
        data: {
          menu: Menu.MY_BROKERED_USERS
        }
      },
      {
        path: ':user/brokerings',
        component: SearchUsersComponent,
        canActivate: [LoggedUserGuard],
        data: {
          menu: Menu.SEARCH_USERS
        }
      },
      {
        path: 'profile',
        component: ViewProfileComponent,
        canActivate: [LoggedUserGuard],
        resolve: {
          countries: CountriesResolve
        },
        data: {
          menu: Menu.MY_PROFILE
        }
      },
      {
        path: 'profile/edit',
        component: EditProfileComponent,
        canActivate: [LoggedUserGuard],
        data: {
          menu: Menu.EDIT_MY_PROFILE
        }
      },
      {
        path: ':user/profile',
        component: ViewProfileComponent,
        resolve: {
          countries: CountriesResolve
        },
        data: {
          menu: Menu.SEARCH_USERS
        }
      },
      {
        path: ':user/profile/edit',
        component: EditProfileComponent,
        canActivate: [LoggedUserGuard],
        resolve: {
          countries: CountriesResolve
        },
        data: {
          menu: Menu.SEARCH_USERS
        }
      },
      {
        path: 'operators',
        component: SearchUserOperatorsComponent,
        canActivate: [LoggedUserGuard],
        data: {
          menu: Menu.MY_OPERATORS
        }
      },
      {
        path: ':user/operators',
        component: SearchUserOperatorsComponent,
        canActivate: [LoggedUserGuard],
        data: {
          menu: Menu.SEARCH_USERS
        }
      },
      {
        path: ':user/operators/registration',
        component: OperatorRegistrationComponent,
        canActivate: [LoggedUserGuard],
        data: {
          menu: AuthHelperService.menuByRole(Menu.REGISTER_OPERATOR)
        }
      },
      {
        path: 'operators/:user',
        component: ViewProfileComponent,
        canActivate: [LoggedUserGuard],
        data: {
          menu: Menu.MY_OPERATORS
        }
      },
      {
        path: 'operators/:user/edit',
        component: EditProfileComponent,
        canActivate: [LoggedUserGuard],
        data: {
          menu: Menu.MY_OPERATORS
        }
      },
      {
        path: ':user/status',
        component: ViewUserStatusComponent,
        canActivate: [LoggedUserGuard],
        data: {
          menu: AuthHelperService.menuByRole(null)
        }
      },
      {
        path: ':user/status/history',
        component: ViewUserStatusHistoryComponent,
        canActivate: [LoggedUserGuard],
        data: {
          menu: AuthHelperService.menuByRole(null)
        }
      },
      {
        path: ':user/group',
        component: ViewUserGroupComponent,
        canActivate: [LoggedUserGuard],
        data: {
          menu: AuthHelperService.menuByRole(null)
        }
      },
      {
        path: ':user/group/history',
        component: ViewUserGroupHistoryComponent,
        canActivate: [LoggedUserGuard],
        data: {
          menu: AuthHelperService.menuByRole(null)
        }
      },
      {
        path: 'operator-groups',
        component: ListOperatorGroupsComponent,
        canActivate: [LoggedUserGuard],
        data: {
          menu: Menu.OPERATOR_GROUPS
        }
      },
      {
        path: ':user/operator-groups',
        component: ListOperatorGroupsComponent,
        canActivate: [LoggedUserGuard],
        data: {
          menu: OperatorGroupsMenu
        }
      },
      {
        path: ':user/operator-groups/new',
        component: OperatorGroupFormComponent,
        canActivate: [LoggedUserGuard],
        data: {
          menu: OperatorGroupsMenu
        }
      },
      {
        path: 'operator-groups/:id',
        component: ViewOperatorGroupComponent,
        canActivate: [LoggedUserGuard],
        data: {
          menu: OperatorGroupsMenu
        }
      },
      {
        path: 'operator-groups/:id/edit',
        component: OperatorGroupFormComponent,
        canActivate: [LoggedUserGuard],
        data: {
          menu: OperatorGroupsMenu
        }
      },
      {
        path: 'contacts',
        component: ContactListComponent,
        canActivate: [LoggedUserGuard],
        data: {
          menu: Menu.CONTACTS
        }
      },
      {
        path: 'contacts/:user',
        component: ViewProfileComponent,
        canActivate: [LoggedUserGuard],
        resolve: {
          countries: CountriesResolve
        },
        data: {
          menu: Menu.CONTACTS
        }
      },
      {
        path: ':user/passwords',
        component: ManagePasswordsComponent,
        canActivate: [LoggedUserGuard],
        data: {
          menu: AuthHelperService.menuByRole(Menu.PASSWORDS)
        }
      },
      {
        path: 'registration',
        component: UserRegistrationComponent,
        resolve: {
          countries: CountriesResolve
        },
        data: {
          menu: RegistrationMenu
        }
      },
      {
        path: 'validate-registration/:key',
        component: ValidateRegistrationComponent,
        data: {
          menu: Menu.PUBLIC_REGISTRATION
        }
      },
      {
<<<<<<< HEAD
        path: 'connected',
        component: SearchConnectedComponent,
        data: {
          menu: Menu.CONNECTED_USERS
        }
      },
      {
        path: 'alerts',
        component: SearchUserAlertsComponent,
        data: {
          menu: Menu.USER_ALERTS
        }
      }
=======
        path: 'validate-email-change/:key',
        component: ValidateEmailChangeComponent,
        data: {
          menu: Menu.PUBLIC_REGISTRATION
        }
      },
>>>>>>> c054d989
    ]
  }
];

/**
 * * Routes for the users module
 */
@NgModule({
  imports: [
    RouterModule.forChild(usersRoutes)
  ],
  exports: [
    RouterModule
  ]
})
export class UsersRoutingModule {
}<|MERGE_RESOLUTION|>--- conflicted
+++ resolved
@@ -6,10 +6,7 @@
 import { CountriesResolve } from 'app/countries.resolve';
 import { LoggedUserGuard } from 'app/logged-user-guard';
 import { ConditionalMenu, Menu } from 'app/shared/menu';
-import { ViewUserGroupHistoryComponent } from 'app/users/group-membership/view-user-group-history.component';
-import { ViewUserGroupComponent } from 'app/users/group-membership/view-user-group.component';
 import { ListOperatorGroupsComponent } from 'app/users/operator-groups/list-operator-groups.component';
-import { OperatorGroupFormComponent } from 'app/users/operator-groups/operator-group-form.component';
 import { ViewOperatorGroupComponent } from 'app/users/operator-groups/view-operator-group.component';
 import { OperatorRegistrationComponent } from 'app/users/operators/operator-registration.component';
 import { SearchUserOperatorsComponent } from 'app/users/operators/search-user-operators.component';
@@ -23,14 +20,11 @@
 import { SearchUsersComponent } from 'app/users/search/search-users.component';
 import { ViewUserStatusHistoryComponent } from 'app/users/status/view-user-status-history.component';
 import { ViewUserStatusComponent } from 'app/users/status/view-user-status.component';
-<<<<<<< HEAD
 import { SearchConnectedComponent } from 'app/users/connected/search-connected.component';
 import { SearchUserAlertsComponent } from 'app/users/alerts/search-user-alerts.component';
 import { OperatorGroupFormComponent } from 'app/users/operator-groups/operator-group-form.component';
 import { ViewUserGroupComponent } from 'app/users/group-membership/view-user-group.component';
 import { ViewUserGroupHistoryComponent } from 'app/users/group-membership/view-user-group-history.component';
-=======
->>>>>>> c054d989
 
 const SearchMenu: ConditionalMenu = injector => {
   const login = injector.get(LoginService);
@@ -291,7 +285,6 @@
         }
       },
       {
-<<<<<<< HEAD
         path: 'connected',
         component: SearchConnectedComponent,
         data: {
@@ -304,15 +297,14 @@
         data: {
           menu: Menu.USER_ALERTS
         }
-      }
-=======
+      },
+      {
         path: 'validate-email-change/:key',
         component: ValidateEmailChangeComponent,
         data: {
           menu: Menu.PUBLIC_REGISTRATION
         }
       },
->>>>>>> c054d989
     ]
   }
 ];
