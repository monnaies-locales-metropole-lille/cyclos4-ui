import { ChangeDetectionStrategy, ChangeDetectorRef, Component, Injector, OnDestroy, OnInit } from '@angular/core';
import { AbstractControl, FormArray, FormControl, FormGroup, Validators } from '@angular/forms';
import {
  AddressManage, AvailabilityEnum, ContactInfoManage, CreateDeviceConfirmation,
  CustomField, CustomFieldDetailed, DataForEditFullProfile, DeviceConfirmationTypeEnum,
  FullProfileEdit, Image, PhoneEditWithId, PhoneKind, PhoneManage
} from 'app/api/models';
import { ImagesService, PhonesService, UsersService } from 'app/api/services';
import { AddressHelperService } from 'app/core/address-helper.service';
import { HeadingAction } from 'app/shared/action';
import { ApiHelper } from 'app/shared/api-helper';
import { BasePageComponent } from 'app/shared/base-page.component';
import { ConfirmationMode } from 'app/shared/confirmation-mode';
import { FormControlLocator } from 'app/shared/form-control-locator';
import { empty, isTouched, locateControl, scrollTop, validateBeforeSubmit } from 'app/shared/helper';
import { ManageImagesComponent } from 'app/shared/manage-images.component';
import { VerifyPhoneComponent } from 'app/users/profile/verify-phone.component';
import { cloneDeep } from 'lodash';
import { BsModalService } from 'ngx-bootstrap/modal';
import { BehaviorSubject } from 'rxjs';
import { take } from 'rxjs/operators';

const IMAGE_MANAGED_TIMEOUT = 6_000;

const BASIC_FIELDS = ['name', 'username', 'email'];
export type Availability = 'disabled' | 'single' | 'multiple';

let modelIndex = 0;

/**
 * Edits the full user profile
 */
@Component({
  selector: 'edit-profile',
  templateUrl: 'edit-profile.component.html',
  changeDetection: ChangeDetectionStrategy.OnPush
})
export class EditProfileComponent
  extends BasePageComponent<DataForEditFullProfile>
  implements OnInit, OnDestroy {

  ConfirmationMode = ConfirmationMode;
  createDeviceConfirmation: () => CreateDeviceConfirmation;

  param: string;

  ready$ = new BehaviorSubject(false);
  operatorOfManagedUser: boolean;
  enabledFields: Set<string>;
  editableFields: Set<string>;
  managePrivacyFields: Set<string>;
  userCustomFields: Map<string, CustomFieldDetailed>;
  canConfirm: boolean;

  confirmationMode$ = new BehaviorSubject<ConfirmationMode>(null);

  // Forms which will be submitted. Need to keep track in order to match the validation errors
  user: FormGroup;
  createLandLinePhones: FormGroup[] = [];
  modifyLandLinePhones: FormGroup[] = [];
  createMobilePhones: FormGroup[] = [];
  modifyMobilePhones: FormGroup[] = [];
  createAddresses: FormGroup[] = [];
  modifyAddresses: FormGroup[] = [];
  createContactInfos: FormGroup[] = [];
  modifyContactInfos: FormGroup[] = [];

  // Additional form controls
  confirmationPassword: FormControl;
  defineSingleAddress: FormControl;
  singleMobile: FormGroup;
  singleLandLine: FormGroup;
  singleAddress: FormGroup;

  // Single models
  singleMobileManage: PhoneManage;
  singleLandLineManage: PhoneManage;
  singleAddressManage: PhoneManage;

  // Arrays to keep the visible models
  images: Image[];
  uploadedImages: Image[];
  phones: PhoneManage[];
  addresses: AddressManage[];
  locatedAddresses: AddressManage[];
  contactInfos: ContactInfoManage[];
  reorderImages: string[];

  // These keep track of removed models
  removedPhones: string[];
  removedAddresses: string[];
  removedContactInfos: string[];
  removedImages: string[];

  constructor(
    injector: Injector,
    private usersService: UsersService,
    private imagesService: ImagesService,
    private phonesService: PhonesService,
    private addressHelper: AddressHelperService,
    private modal: BsModalService,
    private changeDetector: ChangeDetectorRef) {
    super(injector);
  }

  ngOnInit() {
    super.ngOnInit();
    this.param = this.route.snapshot.params.user || ApiHelper.SELF;
    const self = this.authHelper.isSelf(this.param);

    this.createDeviceConfirmation = () => ({
      type: DeviceConfirmationTypeEnum.EDIT_PROFILE
    });

    this.headingActions = [
      new HeadingAction('search', this.i18n.general.view, () => {
        if (self) {
          this.router.navigate(['users', 'profile']);
        } else {
          this.router.navigate(['users', this.param, 'profile']);
        }
      }, true)
    ];

<<<<<<< HEAD
    this.addSub(this.usersService.getDataForEditFullProfile({ user: this.key }).subscribe(data => {
=======
    this.usersService.getDataForEditFullProfile({ user: this.param }).subscribe(data => {
>>>>>>> d7cdb88a
      this.data = data;

      if (self) {
        // Update the current user to reflect any changes if editing own profile
        this.login.user$.next({
          id: this.login.user.id,
          display: data.display,
          shortDisplay: data.shortDisplay,
          image: empty(data.images) ? null : data.images[0]
        });
      }

      const user = data.userConfiguration;
      this.operatorOfManagedUser = user.role === 'operator' && !this.authHelper.isSelf(user.details.user.user);

      this.initialize(data);

      // Handle the case that the confirmation password cannot be used
      this.canConfirm = this.authHelper.canConfirm(data.confirmationPasswordInput);
      if (!this.canConfirm) {
        this.notification.warning(this.authHelper.getConfirmationMessage(data.confirmationPasswordInput));
        this.router.navigate(['users', 'profile']);
      }

      this.ready$.next(true);
    }));
  }

  ngOnDestroy() {
    super.ngOnDestroy();
    this.removeAllTempImages();
  }

  locateControl(locator: FormControlLocator): AbstractControl {
    // As we have the submitted forms with the same names as FullProfileEdit, we can locate directly
    return locateControl(this, locator);
  }

  hasField(name: string): boolean {
    return this.enabledFields.has(name);
  }

  isRequired(name: string): boolean {
    if (!this.canEdit(name)) {
      return false;
    }
    if (name === 'name' || name === 'username') {
      return true;
    } else if (name === 'email') {
      return this.data.userConfiguration.emailRequired;
    } else {
      const customField = this.userCustomFields.get(name);
      return customField && customField.required;
    }
  }

  private fieldName(field: string | CustomField): string {
    if (typeof field === 'string') {
      return field;
    } else {
      return field.internalName;
    }
  }

  isEmpty(field: string | CustomField): boolean {
    const name = this.fieldName(field);
    const user = this.user.value;
    return empty(user[name]) && empty(user.customValues[name]);
  }

  canEdit(field: string | CustomField): boolean {
    return this.editableFields.has(this.fieldName(field));
  }

  canManagePrivacy(field: string | CustomField): boolean {
    return this.managePrivacyFields.has(this.fieldName(field));
  }

  get landLineAvailability(): Availability {
    const data = this.data.phoneConfiguration || {};
    return this.getAvailability(data.maxLandLines);
  }

  get mobileAvailability(): Availability {
    const data = this.data.phoneConfiguration || {};
    return this.getAvailability(data.maxMobiles);
  }

  get addressAvailability(): Availability {
    const data = this.data.addressConfiguration || {};
    return this.getAvailability(data.maxAddresses);
  }

  get contactInfoAvailability(): Availability {
    const data = this.data.contactInfoConfiguration || {};
    return this.getAvailability(data.maxContactInfos);
  }

  get imagesAvailability(): Availability {
    const data = this.data.imageConfiguration || {};
    return this.getAvailability(data.maxImages);
  }

  private getAvailability(max: number): Availability {
    return max == null || max <= 0 ? 'disabled' : max === 1 ? 'single' : 'multiple';
  }

  saveOrConfirm() {
    if (this.data.confirmationPasswordInput) {
      // A confirmation is required
      this.notification.confirm({
        title: this.i18n.user.title.confirmation,
        passwordInput: this.data.confirmationPasswordInput,
        createDeviceConfirmation: this.createDeviceConfirmation,
        callback: params => {
          this.save(params.confirmationPassword);
        }
      });
    } else {
      // Save directly
      this.save();
    }
  }

  save(confirmationPassword?: string) {
    const fullForm = new FormGroup({
      user: this.user,
      createLandLinePhones: new FormArray(this.createLandLinePhones),
      modifyLandLinePhones: new FormArray(this.modifyLandLinePhones),
      createMobilePhones: new FormArray(this.createMobilePhones),
      modifyMobilePhones: new FormArray(this.modifyMobilePhones),
      createAddresses: new FormArray(this.createAddresses),
      modifyAddresses: new FormArray(this.modifyAddresses),
      createContactInfos: new FormArray(this.createContactInfos),
      modifyContactInfos: new FormArray(this.modifyContactInfos)
    });
    if (!confirmationPassword && this.confirmationPassword) {
      fullForm.setControl('confirmationPassword', this.confirmationPassword);
      confirmationPassword = this.confirmationPassword.value;
    }
    if (!validateBeforeSubmit(fullForm)) {
      return;
    }

<<<<<<< HEAD
    this.addSub(this.usersService.saveUserFullProfile({
      user: this.key,
=======
    this.usersService.saveUserFullProfile({
      user: this.param,
>>>>>>> d7cdb88a
      confirmationPassword: confirmationPassword,
      body: this.editForSubmit()
    }).subscribe(() => {
      this.notification.snackBar(this.i18n.user.profileSaved);
      this.uploadedImages = null;
      this.reload();
      scrollTop();
    }));
  }

  private editForSubmit(): FullProfileEdit {
    const edit: FullProfileEdit = {
      user: isTouched(this.user) ? this.user.value : null,
      createLandLinePhones: this.createLandLinePhones.map(f => f.value),
      modifyLandLinePhones: this.modifyLandLinePhones.map(f => f.value),
      createMobilePhones: this.createMobilePhones.map(f => f.value),
      modifyMobilePhones: this.modifyMobilePhones.map(f => f.value),
      removePhones: this.removedPhones,
      createAddresses: this.createAddresses.map(f => f.value),
      modifyAddresses: this.modifyAddresses.map(f => f.value),
      removeAddresses: this.removedAddresses,
      createContactInfos: this.createContactInfos.map(f => f.value),
      modifyContactInfos: this.modifyContactInfos.map(f => f.value),
      removeContactInfos: this.removedContactInfos,
      addImages: this.uploadedImages.map(i => i.id),
      removeImages: this.removedImages,
      reorderImages: this.reorderImages
    };

    // We just have to handle single phones / addresses, which can dynamically create / modify / remove models

    // Single mobile
    if (this.mobileAvailability === 'single') {
      const phone = this.singleMobile.value;
      const id = phone.id;
      if (id) {
        if (empty(phone.number)) {
          edit.removePhones.push(id);
        } else if (isTouched(this.singleMobile)) {
          edit.modifyMobilePhones = [phone];
        }
      } else if (!empty(phone.number)) {
        edit.createMobilePhones = [phone];
      }
    }

    // Single land-line
    if (this.landLineAvailability === 'single') {
      const phone = this.singleLandLine.value;
      const id = phone.id;
      if (id) {
        if (empty(phone.number)) {
          edit.removePhones.push(id);
        } else if (isTouched(this.singleLandLine)) {
          edit.modifyLandLinePhones = [phone];
        }
      } else if (!empty(phone.number)) {
        edit.createLandLinePhones = [phone];
      }
    }

    // Single address
    if (this.addressAvailability === 'single') {
      const address = this.singleAddress.value;
      const id = address.id;
      const defined = this.defineSingleAddress.value;
      if (id) {
        if (!defined) {
          edit.removeAddresses.push(id);
        } else if (isTouched(this.singleAddress)) {
          edit.modifyAddresses = [address];
        }
      } else if (defined) {
        edit.createAddresses = [address];
      }
    }

    return edit;
  }

  private initialize(data: DataForEditFullProfile) {
    this.userCustomFields = new Map();
    this.enabledFields = new Set();
    this.editableFields = new Set();
    this.managePrivacyFields = new Set();

    this.removedPhones = [];
    this.removedAddresses = [];
    this.removedContactInfos = [];
    this.removedImages = [];

    // Cache the field actions to avoid having to calculate every time
    const fieldActions = data.userConfiguration.profileFieldActions;
    for (const name in fieldActions) {
      if (!fieldActions.hasOwnProperty(name)) {
        continue;
      }
      this.enabledFields.add(name);
      const actions = fieldActions[name];
      if (actions.edit) {
        this.editableFields.add(name);
      }
      if (actions.managePrivacy) {
        this.managePrivacyFields.add(name);
      }
      const customField = this.data.userConfiguration.customFields.find(cf => cf.internalName === name);
      if (customField) {
        this.userCustomFields.set(name, customField);
      }
    }

    // Initialize the forms
    this.user = this.buildUserForm();
    if (data.confirmationPasswordInput) {
      this.confirmationPassword = this.formBuilder.control('', Validators.required);
    }

    this.images = this.data.images.slice();
    this.uploadedImages = [];
    this.phones = [];

    // Prepare the mobile forms
    if (this.mobileAvailability === 'single') {
      this.singleMobileManage = empty(data.mobilePhones)
        ? data.phoneConfiguration.mobilePhone
        : data.mobilePhones[0];
      this.singleMobile = this.buildMobileForm(this.singleMobileManage);
    } else {
      (data.mobilePhones || []).forEach(p => {
        const form = this.buildMobileForm(p);
        if (this.mobileAvailability === 'multiple') {
          this.phones.push(p);
          this.addSub(form.valueChanges.subscribe(() => {
            if (!this.modifyMobilePhones.includes(form)) {
              this.modifyMobilePhones.push(form);
            }
          }));
        }
      });
    }

    // Prepare the land-line forms
    if (this.landLineAvailability === 'single') {
      this.singleLandLineManage = empty(data.landLinePhones)
        ? data.phoneConfiguration.landLinePhone
        : data.landLinePhones[0];
      this.singleLandLine = this.buildLandLineForm(this.singleLandLineManage);
    } else {
      (data.landLinePhones || []).forEach(p => {
        const form = this.buildLandLineForm(p);
        if (this.landLineAvailability === 'multiple') {
          this.phones.push(p);
          this.addSub(form.valueChanges.subscribe(() => {
            if (!this.modifyLandLinePhones.includes(form)) {
              this.modifyLandLinePhones.push(form);
            }
          }));
        }
      });
    }

    // Prepare the address forms
    if (this.addressAvailability === 'single') {
      this.defineSingleAddress = this.formBuilder.control(
        !empty(data.addresses) || data.addressConfiguration.availability === 'required');
      this.singleAddressManage = empty(data.addresses)
        ? data.addressConfiguration.address
        : data.addresses[0];
      this.singleAddress = this.buildAddressForm(this.singleAddressManage);
    } else {
      (data.addresses || []).forEach(p => {
        const form = this.buildAddressForm(p);
        if (this.addressAvailability === 'multiple') {
          this.addSub(form.valueChanges.subscribe(() => {
            if (!this.modifyAddresses.includes(form)) {
              this.modifyAddresses.push(form);
            }
          }));
        }
      });
      this.addresses = (data.addresses || []).slice();
    }

    // Prepare the contact-info forms
    (data.contactInfos || []).forEach(p => {
      const form = this.buildContactInfoForm(p);
      this.addSub(form.valueChanges.subscribe(() => {
        if (!this.modifyContactInfos.includes(form)) {
          this.modifyContactInfos.push(form);
        }
      }));
    });
    this.contactInfos = (data.contactInfos || []).slice();
  }

  private buildUserForm(): FormGroup {
    const data = this.data.userConfiguration;
    const user = this.data.user;

    const form = this.formBuilder.group({
      version: user.version,
      hiddenFields: [user.hiddenFields || []]
    });

    // Process the basic fields
    for (const field of BASIC_FIELDS) {
      if (this.hasField(field)) {
        form.setControl(field, this.formBuilder.control({
          value: user[field],
          disabled: !this.canEdit(field)
        }, this.isRequired(field) ? Validators.required : null));
      } else {
        form.removeControl(field);
      }
    }
    // Set the custom fields control
    form.setControl('customValues', this.fieldHelper.customValuesFormGroup(data.customFields, {
      currentValues: user.customValues,
      disabledProvider: cf => !this.canEdit(cf.internalName)
    }));

    return form;
  }

  private stampDataAndInitForm(model: any, form: FormGroup) {
    model.idSuffix = `_${model.id || modelIndex++}`;
    model.form = form;
    form.patchValue(model);
  }

  private buildLandLineForm(phone: PhoneManage): FormGroup {
    phone['kind'] = PhoneKind.LAND_LINE;
    const data = this.data.phoneConfiguration;
    const single = data.maxLandLines === 1;
    const form = this.buildPhoneForm(single, data.landLineAvailability === AvailabilityEnum.REQUIRED);
    if (data.extensionEnabled) {
      form.setControl('extension', this.formBuilder.control(null));
    }
    this.stampDataAndInitForm(phone, form);
    return form;
  }

  private buildMobileForm(phone: PhoneManage): FormGroup {
    phone['kind'] = PhoneKind.MOBILE;
    const data = this.data.phoneConfiguration;
    const single = data.maxMobiles === 1;
    const form = this.buildPhoneForm(single, data.mobileAvailability === AvailabilityEnum.REQUIRED);
    if (data.smsEnabled) {
      form.setControl('verified', this.formBuilder.control(phone.verified));
      form.setControl('enabledForSms', this.formBuilder.control(phone.enabledForSms));
    }
    this.stampDataAndInitForm(phone, form);
    return form;
  }

  private buildPhoneForm(single: boolean, required: boolean): FormGroup {
    // When multiple phones, number is always required. Otherwise, is required when phones are required.
    const numberRequired = !single || required;
    return this.formBuilder.group({
      id: null,
      version: null,
      hidden: null,
      name: [null, Validators.required],
      number: [null, numberRequired ? Validators.required : null]
    });
  }

  private buildAddressForm(address: AddressManage): FormGroup {
    const data = this.data.addressConfiguration;
    const form = this.addressHelper.addressFormGroup(data);
    this.stampDataAndInitForm(address, form);
    for (const field of data.enabledFields) {
      let previous = address[field] || null;
      this.addSub(form.get(field).valueChanges.subscribe(newVal => {
        if (previous !== newVal) {
          form.get('location').patchValue({ latitude: null, longitude: null });
        }
        previous = newVal;
      }));
    }
    return form;
  }

  private buildContactInfoForm(contactInfo: ContactInfoManage): FormGroup {
    const data = this.data.contactInfoConfiguration;
    const form = this.formBuilder.group({
      id: null,
      version: null,
      hidden: null,
      name: [null, Validators.required],
      image: null,
      email: null,
      mobilePhone: null,
      landLinePhone: null,
      landLineExtension: null,
      address: null
    });
    form.setControl('customValues', this.fieldHelper.customValuesFormGroup(data.customFields));
    this.stampDataAndInitForm(contactInfo, form);
    return form;
  }

  phoneNameLabel(phone: PhoneManage): string {
    if (phone['kind'] === PhoneKind.LAND_LINE) {
      return this.i18n.phone.nameLandLine;
    } else {
      return this.i18n.phone.nameMobile;
    }
  }

  phoneExample(phone: PhoneManage): string {
    if (phone['kind'] === PhoneKind.LAND_LINE) {
      return this.data.phoneConfiguration.landLineExample;
    } else {
      return this.data.phoneConfiguration.mobileExample;
    }
  }

  phoneNumberLabel(phone: PhoneManage): string {
    if (phone['kind'] === PhoneKind.LAND_LINE) {
      return this.i18n.phone.numberLandLine;
    } else {
      return this.i18n.phone.numberMobile;
    }
  }

  /**
   * A phone has the SMS field it the configuration alloes, the phone is a persistent mobile phone and its number is untouched
   */
  phoneHasSms(phone: PhoneManage): boolean {
    if (!this.data.phoneConfiguration.smsEnabled) {
      return false;
    }
    return phone['id'] && phone['kind'] === PhoneKind.MOBILE && phone.number === phone['form'].value.number;
  }

  hasExtension(phone: PhoneManage): boolean {
    return this.data.phoneConfiguration.extensionEnabled && phone['kind'] === PhoneKind.LAND_LINE;
  }

  get canCreateLandLine(): boolean {
    if (this.landLineAvailability !== 'multiple') {
      return false;
    }
    const max = this.data.phoneConfiguration.maxLandLines;
    const current = this.phones.filter(p => p['kind'] === PhoneKind.LAND_LINE).length;
    return current < max;
  }

  get canCreateMobile(): boolean {
    if (this.mobileAvailability !== 'multiple') {
      return false;
    }
    const max = this.data.phoneConfiguration.maxMobiles;
    const current = this.phones.filter(p => p['kind'] === PhoneKind.MOBILE).length;
    return current < max;
  }

  get canCreateAddress(): boolean {
    if (this.addressAvailability !== 'multiple') {
      return false;
    }
    const max = this.data.addressConfiguration.maxAddresses;
    const current = this.addresses.length;
    return current < max;
  }

  get canCreateContactInfo(): boolean {
    if (this.contactInfoAvailability !== 'multiple') {
      return false;
    }
    const max = this.data.contactInfoConfiguration.maxContactInfos;
    const current = this.contactInfos.length;
    return current < max;
  }

  get canUploadImages(): boolean {
    const max = this.data.imageConfiguration.maxImages;
    const current = this.images.length;
    return current < max;
  }

  addMobile() {
    const phone = cloneDeep(this.data.phoneConfiguration.mobilePhone);
    phone.name = '';
    this.createMobilePhones.push(this.buildMobileForm(phone));
    this.phones = [phone, ...this.phones];
    this.setFocus('phone_name', phone);
  }

  addLandLine() {
    const phone = cloneDeep(this.data.phoneConfiguration.landLinePhone);
    phone.name = '';
    this.createLandLinePhones.push(this.buildLandLineForm(phone));
    this.phones = [phone, ...this.phones];
    this.setFocus('phone_name', phone);
  }

  addAddress() {
    const address = cloneDeep(this.data.addressConfiguration.address);
    address.name = '';
    this.createAddresses.push(this.buildAddressForm(address));
    this.addresses = [address, ...this.addresses];
    this.setFocus('address_name', address);
  }

  addContactInfo() {
    const contactInfo = cloneDeep(this.data.contactInfoConfiguration.contactInfo);
    this.createContactInfos.push(this.buildContactInfoForm(contactInfo));
    this.contactInfos = [contactInfo, ...this.contactInfos];
    this.setFocus('contact-info_name', contactInfo);
  }

  removePhone(phone: PhoneManage) {
    this.phones = this.phones.filter(p => p !== phone);
    const id = phone['id'];
    if (id) {
      this.removedPhones.push(id);
    } else {
      const form = phone['form'];
      this.createMobilePhones = this.createMobilePhones.filter(f => f !== form);
      this.createLandLinePhones = this.createLandLinePhones.filter(f => f !== form);
    }
  }

  removeAddress(address: AddressManage) {
    this.addresses = this.addresses.filter(a => a !== address);
    const id = address['id'];
    if (id) {
      this.removedAddresses.push(id);
    } else {
      const form = address['form'];
      this.createAddresses = this.createAddresses.filter(f => f !== form);
    }
  }

  removeContactInfo(contactInfo: ContactInfoManage) {
    this.contactInfos = this.contactInfos.filter(ci => ci !== contactInfo);
    const id = contactInfo['id'];
    if (id) {
      this.removedContactInfos.push(id);
    } else {
      const form = contactInfo['form'];
      this.createContactInfos = this.createContactInfos.filter(f => f !== form);
    }
  }

  private setFocus(prefix: string, model: any) {
    const id = prefix + model.idSuffix;
    setTimeout(() => document.getElementById(id).focus(), 10);
  }

  public maybeVerify(event: MouseEvent, id?: string) {
    let phone: PhoneManage;
    if (this.singleMobile) {
      phone = this.singleMobileManage;
    } else {
      phone = this.phones.find(p => p['id'] === id);
    }
    if (phone == null) {
      throw new Error(`Mobile phone not found: ${id}`);
    }
    if (!phone.verified) {
      // Need to verify this phone first
      this.verify(phone);
      event.preventDefault();
      event.stopPropagation();
    }
  }

  private verify(phone: PhoneEditWithId) {
    const ref = this.modal.show(VerifyPhoneComponent, {
      class: 'modal-form',
      initialState: {
        phone: phone
      }
    });
    const comp = ref.content as VerifyPhoneComponent;
    this.addSub(comp.verified.pipe(take(1)).subscribe(flag => {
      if (flag) {
        // As the phone has been modified, we have to fetch it again (the version have changed)
        this.phonesService.getPhoneDataForEdit({ id: phone.id, fields: ['phone'] }).subscribe(data => {
          const newPhone = data.phone as PhoneEditWithId;
          newPhone.id = phone.id;
          newPhone.enabledForSms = true;
          const form = this.buildMobileForm(newPhone);
          // Initially touch the form, because we've manually set the enabledForSms
          form.markAsTouched();
          const index = (this.phones || []).findIndex(p => p['id'] === phone.id);
          if (index >= 0) {
            // Update the phones list
            const phones = this.phones.slice();
            phones[index] = newPhone;
            this.phones = phones;
            // Update the modify forms
            const formIndex = this.modifyMobilePhones.findIndex(f => f.value.id === phone.id);
            const newForms = this.modifyMobilePhones.slice();
            if (formIndex >= 0) {
              // Was already modified
              newForms[formIndex] = form;
            } else {
              // Add to the modified list
              newForms.push(form);
            }
            this.modifyMobilePhones = newForms;
          }
          if (this.singleMobile) {
            this.singleMobile = form;
          }

          // Only now hide the modal
          ref.hide();

          this.changeDetector.detectChanges();
        });
      }
    }));
  }

  removeSingleImage() {
    this.removeAllTempImages();
    this.removeExistingImages();
    this.notification.snackBar(this.i18n.user.imagesChanged, { timeout: IMAGE_MANAGED_TIMEOUT });
  }

  private removeAllTempImages() {
    (this.uploadedImages || []).forEach(img => {
      this.addSub(this.imagesService.deleteImage({ idOrKey: img.id }).subscribe());
    });
    this.uploadedImages = [];
  }

  private removeExistingImages() {
    if (empty(this.removedImages) && !empty(this.data.images)) {
      this.removedImages = (this.data.images || []).map(i => i.id);
    }
    this.images = [];
  }

  onUploadDone(images: Image[]) {
    if (this.imagesAvailability === 'single') {
      this.removeAllTempImages();
      this.removeExistingImages();

      // When there's a single image, we have to remove the existing one, if any
      this.images = images;
    } else {
      // Multiple images: append them
      this.images = [...this.images, ...images];
    }
    this.notification.snackBar(this.i18n.user.imagesChanged, { timeout: IMAGE_MANAGED_TIMEOUT });
    this.uploadedImages = images;
  }

  manageImages() {
    const ref = this.modal.show(ManageImagesComponent, {
      class: 'modal-form',
      initialState: {
        images: this.images
      }
    });
    const component = ref.content as ManageImagesComponent;
    this.addSub(component.result.pipe(take(1)).subscribe(result => {
      const hasRemovedImages = !empty(result.removedImages);
      if (hasRemovedImages) {
        // At least one removed image
        for (const removed of result.removedImages) {
          if (!this.removedImages.includes(removed) && (this.data.images || []).find(i => i.id === removed) != null) {
            // This removed image is a previously existing image
            this.removedImages = [removed, ...this.removedImages];
          } else if (this.uploadedImages.find(i => i.id === removed) != null) {
            // This removed image is an uploaded temp image
            this.imagesService.deleteImage({ idOrKey: removed }).subscribe();
          }
        }
        // Update the images and uploaded images lists
        this.images = this.images.filter(i => !result.removedImages.includes(i.id));
        this.uploadedImages = this.uploadedImages.filter(i => !result.removedImages.includes(i.id));
      }
      const hasOrderChanged = !empty(result.order);
      if (hasOrderChanged) {
        // The order has changed
        this.reorderImages = result.order;
        this.images = this.reorderImages.map(id => {
          return this.images.find(i => i.id === id);
        });
      }
      if (hasRemovedImages || hasOrderChanged) {
        this.notification.snackBar(this.i18n.user.imagesChanged, { timeout: IMAGE_MANAGED_TIMEOUT });
      }
      ref.hide();
    }));
  }

  fieldSize(cf: CustomFieldDetailed) {
    return this.fieldHelper.fieldSize(cf);
  }

  locateAddress(addressForm: FormGroup) {
    const value = addressForm.value;
    this.addSub(this.maps.geocode(value).subscribe(coords => {
      addressForm.patchValue({ location: coords });
      this.changeDetector.detectChanges();
    }));
  }

}<|MERGE_RESOLUTION|>--- conflicted
+++ resolved
@@ -122,11 +122,7 @@
       }, true)
     ];
 
-<<<<<<< HEAD
-    this.addSub(this.usersService.getDataForEditFullProfile({ user: this.key }).subscribe(data => {
-=======
-    this.usersService.getDataForEditFullProfile({ user: this.param }).subscribe(data => {
->>>>>>> d7cdb88a
+    this.addSub(this.usersService.getDataForEditFullProfile({ user: this.param }).subscribe(data => {
       this.data = data;
 
       if (self) {
@@ -271,13 +267,8 @@
       return;
     }
 
-<<<<<<< HEAD
     this.addSub(this.usersService.saveUserFullProfile({
-      user: this.key,
-=======
-    this.usersService.saveUserFullProfile({
       user: this.param,
->>>>>>> d7cdb88a
       confirmationPassword: confirmationPassword,
       body: this.editForSubmit()
     }).subscribe(() => {
