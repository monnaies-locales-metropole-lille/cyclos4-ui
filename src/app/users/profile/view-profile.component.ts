import { HttpErrorResponse } from '@angular/common/http';
import { ChangeDetectionStrategy, Component, Injector, OnInit } from '@angular/core';
import { PhoneKind, PhoneView, UserView, BasicProfileFieldEnum } from 'app/api/models';
import { ContactsService, UsersService } from 'app/api/services';
import { ErrorStatus } from 'app/core/error-status';
import { MapsService } from 'app/core/maps.service';
import { OperationHelperService } from 'app/core/operation-helper.service';
import { HeadingAction } from 'app/shared/action';
import { ApiHelper } from 'app/shared/api-helper';
import { BaseViewPageComponent } from 'app/shared/base-view-page.component';
import { words } from 'app/shared/helper';

export const MAX_SIZE_SHORT_NAME = 25;

/**
 * Displays an user profile
 */
@Component({
  selector: 'view-profile',
  templateUrl: 'view-profile.component.html',
  styleUrls: ['view-profile.component.scss'],
  changeDetection: ChangeDetectionStrategy.OnPush
})
export class ViewProfileComponent extends BaseViewPageComponent<UserView> implements OnInit {
  constructor(
    injector: Injector,
    private usersService: UsersService,
    private contactsService: ContactsService,
    private operationsHelper: OperationHelperService,
    public maps: MapsService) {
    super(injector);
  }

  param: string;
  self: boolean;
  shortName: string;
  mobilePhone: PhoneView;
  landLinePhone: PhoneView;
  mobilePhones: PhoneView[];
  landLinePhones: PhoneView[];
  imageEnabled: boolean;

  get user(): UserView {
    return this.data;
  }

  ngOnInit() {
    super.ngOnInit();
    this.param = this.route.snapshot.params.user || ApiHelper.SELF;
    this.errorHandler.requestWithCustomErrorHandler(defaultHandling => {
<<<<<<< HEAD
      this.addSub(this.usersService.viewUser({ user: this.key })
=======
      this.usersService.viewUser({ user: this.param })
>>>>>>> d7cdb88a
        .subscribe(user => {
          this.data = user;
          this.self = this.authHelper.isSelf(user) || user.user != null && this.authHelper.isSelf(user.user);
        }, (resp: HttpErrorResponse) => {
          if ([ErrorStatus.FORBIDDEN, ErrorStatus.UNAUTHORIZED].includes(resp.status)) {
            this.notification.error(this.i18n.user.profile.noPermission);
            this.breadcrumb.back();
            this.data = {};
          } else {
            defaultHandling(resp);
          }
        }));
    });
  }

  onDataInitialized(user: UserView) {
    this.shortName = words(user.name || user.display, MAX_SIZE_SHORT_NAME);
    const enabledFields = user.enabledProfileFields;
    this.imageEnabled = enabledFields == null || enabledFields.includes(BasicProfileFieldEnum.IMAGE);

    // We'll show the phones either as single or multiple
    this.mobilePhones = user.phones.filter(p => p.type === PhoneKind.MOBILE);
    this.landLinePhones = user.phones.filter(p => p.type === PhoneKind.LAND_LINE);
    if (this.mobilePhones.length === 1) {
      this.mobilePhone = this.mobilePhones[0];
      this.mobilePhones = [];
    }
    if (this.landLinePhones.length === 1) {
      this.landLinePhone = this.landLinePhones[0];
      this.landLinePhones = [];
    }

    // Get the actions
    const actions: HeadingAction[] = [];
    const permissions = user.permissions || {};
    const contact = permissions.contact || {};
    const payment = permissions.payment || {};
    const marketplace = permissions.marketplace || {};
    const status = permissions.status || {};
    const operators = permissions.operators || {};
    const brokering = permissions.brokering || {};
    if (user.permissions.profile.editProfile) {
      actions.push(new HeadingAction('edit', this.i18n.general.edit, () => {
        this.router.navigateByUrl(this.router.url + '/edit');
      }, true));
    }
    if (brokering.viewMembers) {
      actions.push(new HeadingAction('assignment_ind', this.i18n.user.profile.viewBrokerings, () => {
        this.router.navigate(['/users', this.param, 'brokerings']);
      }));
    }
    if (operators.viewOperators) {
      actions.push(new HeadingAction('supervisor_account', this.i18n.user.profile.viewOperators, () => {
        this.router.navigate(['/users', this.param, 'operators']);
      }));
    }
    if (status.view) {
      actions.push(new HeadingAction('how_to_reg', this.i18n.user.profile.status, () => {
        this.router.navigate(['/users', this.param, 'status']);
      }));
    }
    if (contact.add) {
      actions.push(new HeadingAction('add_circle_outline', this.i18n.user.profile.addContact, () => {
        this.addContact();
      }));
    }
    if (contact.remove) {
      actions.push(new HeadingAction('remove_circle_outline', this.i18n.user.profile.removeContact, () => {
        this.removeContact();
      }));
    }
    if (payment.userToUser) {
      actions.push(new HeadingAction('payment', this.i18n.user.profile.pay, () => {
        this.router.navigate(['/banking', 'payment', this.param]);
      }));
    }
    if (marketplace.viewAdvertisements || marketplace.viewWebshop) {
      actions.push(new HeadingAction('shopping_basket', this.i18n.user.profile.viewAds, () => {
        this.router.navigate(['/marketplace', 'user', this.param]);
      }));
    }
    // Custom operations
    for (const operation of permissions.operations || []) {
      actions.push(this.operationsHelper.headingAction(operation, user.id));
    }
    this.headingActions = actions;
  }

  private addContact(): any {
    this.addSub(this.contactsService.createContact({
      user: ApiHelper.SELF,
      body: {
        contact: this.user.id
      }
    }).subscribe(() => {
      this.notification.snackBar(this.i18n.user.profile.addContactDone(this.shortName));
      this.reload();
    }));
  }

  private removeContact(): any {
    this.addSub(this.contactsService.deleteContact({ id: this.user.contact.id }).subscribe(() => {
      this.notification.snackBar(this.i18n.user.profile.removeContactDone(this.shortName));
      this.reload();
    }));
  }

  get myProfile(): boolean {
    return !!this.user && (this.login.user || {}).id === this.user.id;
  }

  get title(): string {
    return this.myProfile ? this.i18n.user.title.myProfile : this.shortName;
  }

  get mobileTitle(): string {
    return this.myProfile ? this.i18n.user.mobileTitle.myProfile : this.i18n.user.mobileTitle.userProfile;
  }

}<|MERGE_RESOLUTION|>--- conflicted
+++ resolved
@@ -48,11 +48,7 @@
     super.ngOnInit();
     this.param = this.route.snapshot.params.user || ApiHelper.SELF;
     this.errorHandler.requestWithCustomErrorHandler(defaultHandling => {
-<<<<<<< HEAD
-      this.addSub(this.usersService.viewUser({ user: this.key })
-=======
-      this.usersService.viewUser({ user: this.param })
->>>>>>> d7cdb88a
+      this.addSub(this.usersService.viewUser({ user: this.param })
         .subscribe(user => {
           this.data = user;
           this.self = this.authHelper.isSelf(user) || user.user != null && this.authHelper.isSelf(user.user);
