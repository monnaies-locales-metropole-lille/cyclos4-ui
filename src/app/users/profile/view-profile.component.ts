--- conflicted
+++ resolved
@@ -116,10 +116,7 @@
     const brokering = permissions.brokering || {};
     const vouchers = permissions.vouchers || {};
     const documents = permissions.documents || {};
-<<<<<<< HEAD
-=======
     const tokens = permissions.tokens || [];
->>>>>>> 35af4157
 
     if (user.relationship === UserRelationshipEnum.SELF) {
       // For the own user, we just show the edit as a top-level action
