--- conflicted
+++ resolved
@@ -647,8 +647,6 @@
       if (users.registerAsAdmin) {
         add(Menu.ADMIN_REGISTRATION, '/users/registration', 'registration', this.i18n.menu.marketplaceRegister);
       }
-<<<<<<< HEAD
-=======
       const sessions = permissions.sessions || {};
       if (sessions.view) {
         add(Menu.CONNECTED_USERS, '/users/connected', 'record_voice_over', this.i18n.menu.marketplaceConnectedUsers);
@@ -660,7 +658,6 @@
         add(Menu.USER_ALERTS, '/users/alerts', 'notification_important', this.i18n.menu.marketplaceUserAlerts);
       }
 
->>>>>>> 5c9ec2cd
       if (marketplace.search) {
         add(Menu.SEARCH_ADS, '/marketplace/search', 'shopping_cart', this.i18n.menu.marketplaceAdvertisements);
       } else if (role !== RoleEnum.ADMINISTRATOR) {
