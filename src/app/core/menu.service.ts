--- conflicted
+++ resolved
@@ -13,16 +13,9 @@
 import { I18n } from 'app/i18n/i18n';
 import { ApiHelper } from 'app/shared/api-helper';
 import { toFullUrl } from 'app/shared/helper';
-<<<<<<< HEAD
-import { LayoutService } from 'app/shared/layout.service';
-import { ActiveMenu, ConditionalMenu, Menu, MenuEntry, MenuType, RootMenu, RootMenuEntry, SideMenuEntries } from 'app/shared/menu';
+import { ActiveMenu, Menu, MenuEntry, MenuType, RootMenu, RootMenuEntry, SideMenuEntries } from 'app/shared/menu';
 import { BehaviorSubject, Observable, of } from 'rxjs';
-import { filter, first, map } from 'rxjs/operators';
-=======
-import { ActiveMenu, Menu, MenuEntry, MenuType, RootMenu, RootMenuEntry, SideMenuEntries } from 'app/shared/menu';
-import { BehaviorSubject, Observable } from 'rxjs';
 import { filter, map } from 'rxjs/operators';
->>>>>>> 23f28c89
 
 enum NavigateAction {
   Url,
@@ -687,7 +680,6 @@
     return rootMenus;
   }
 
-<<<<<<< HEAD
   /**
    * Resolves the given menu or conditional menu to an actual `Menu`.
    * @param value Either a `Menu` or `ConditionalMenu`
@@ -719,6 +711,4 @@
     return { buy, redeem, generate, viewBought, viewRedeemed };
   }
 
-=======
->>>>>>> 23f28c89
 }