--- conflicted
+++ resolved
@@ -1,27 +1,17 @@
 import { Injectable } from '@angular/core';
 import { FormGroup } from '@angular/forms';
 import {
-<<<<<<< HEAD
-  Account, AccountHistoryResult, AccountKind, BaseTransferDataForSearch,
-  PreselectedPeriod, Transaction, TransactionDataForSearch, Transfer, AccountType,
-  VoucherStatusEnum, VoucherCreationTypeEnum, AccountWithOwner
-=======
-  Account, AccountHistoryResult, AccountKind, AccountType,
-  AccountWithOwner, BaseTransferDataForSearch, PreselectedPeriod,
-  Transaction, TransactionDataForSearch, TransactionKind, Transfer
->>>>>>> 23f28c89
+  Account, AccountHistoryResult, AccountKind, AccountType, AccountWithOwner,
+  BaseTransferDataForSearch, PreselectedPeriod, Transaction, TransactionDataForSearch,
+  TransactionKind, Transfer, VoucherCreationTypeEnum, VoucherStatusEnum
 } from 'app/api/models';
 import { DataForUiHolder } from 'app/core/data-for-ui-holder';
 import { FormatService } from 'app/core/format.service';
+import { I18n } from 'app/i18n/i18n';
 import { ApiHelper } from 'app/shared/api-helper';
 import { blank, empty } from 'app/shared/helper';
-<<<<<<< HEAD
-import { DataForUiHolder } from 'app/core/data-for-ui-holder';
-import { I18n } from 'app/i18n/i18n';
-=======
 
 const InverseKinds = [TransactionKind.CHARGEBACK, TransactionKind.PAYMENT_REQUEST, TransactionKind.TICKET];
->>>>>>> 23f28c89
 
 /**
  * Helper service for banking functions
@@ -152,7 +142,6 @@
   }
 
   /**
-<<<<<<< HEAD
    * Returns the voucher status display
    */
   voucherStatus(status: VoucherStatusEnum): string {
@@ -180,7 +169,9 @@
       case VoucherCreationTypeEnum.GENERATED:
         return this.i18n.voucher.generatedType;
     }
-=======
+  }
+
+  /**
    * Returns an AccountWithOwner view with kind, user and type filled in, representing either the from or to of the given transaction
    */
   asAccount(transaction: Transaction, from: boolean): AccountWithOwner {
@@ -192,6 +183,5 @@
       user: from ? transaction.fromUser : transaction.toUser,
       type: from ? (inverse ? toType : fromType) : (inverse ? fromType : toType)
     };
->>>>>>> 23f28c89
   }
 }