--- conflicted
+++ resolved
@@ -416,26 +416,17 @@
         <label-value *ngIf="canManagePrivacy('contactInfo')" [label]="i18n.field.privacy.name" kind="field"
           labelPosition="sideForced">
           <div class="d-flex w-100 justify-content-between">
-<<<<<<< HEAD
             <field-privacy [control]="contactInfo['form'].get('hidden')"
               justifyStart></field-privacy>
             <action-button
               *ngIf="(layout.gtxxs$ | async) && data.contactInfoConfiguration.edit"
               outline (action)="removeContactInfo(contactInfo)"
-=======
-            <field-privacy [control]="contactInfo['form'].get('hidden')" justifyStart></field-privacy>
-            <action-button *ngIf="(layout.gtxxs$ | async)" outline (action)="removeContactInfo(contactInfo)"
->>>>>>> f5c35b26
               [label]="i18n.user.contactInfoRemove">
             </action-button>
           </div>
         </label-value>
-<<<<<<< HEAD
         <div
           *ngIf="((layout.xxs$ | async) || !data.contactInfoConfiguration.managePrivacy) && data.contactInfoConfiguration.edit"
-=======
-        <div *ngIf="(layout.xxs$ | async) || !data.contactInfoConfiguration.managePrivacy"
->>>>>>> f5c35b26
           class="d-flex justify-content-end">
           <action-button outline (action)="removeContactInfo(contactInfo)" [label]="i18n.user.contactInfoRemove">
           </action-button>
