--- conflicted
+++ resolved
@@ -70,12 +70,8 @@
       <label-value *ngIf="operatorOfManagedUser" kind="fieldView" [label]="i18n.user.operatorOwner">
         <user-link [user]="data.userConfiguration.details.user"></user-link>
       </label-value>
-<<<<<<< HEAD
       <input-field *ngIf="hasField('name')" formControlName="name"
         [label]="data.userConfiguration.nameLabel || i18n.user.name"
-=======
-      <input-field *ngIf="hasField('name')" formControlName="name" [label]="i18n.user.name"
->>>>>>> 193c386a
         [required]="canEdit('name')">
       </input-field>
       <input-field *ngIf="hasField('username')" formControlName="username" [label]="i18n.user.username"
