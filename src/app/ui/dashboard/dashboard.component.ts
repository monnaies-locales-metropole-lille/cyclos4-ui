--- conflicted
+++ resolved
@@ -18,8 +18,6 @@
   PasswordStatusEnum.PENDING, PasswordStatusEnum.NEVER_CREATED,
 ];
 
-<<<<<<< HEAD
-=======
 // Customizations for stniklaas
 export const ConsumersConfig = '-8370399924608672754';
 export const MerchantsConfig = '-8370399924608672498';
@@ -34,7 +32,6 @@
 export const CheckUserBalanceOperation = 'co_check_user_balance';
 export const BuyGiftCardOperation = 'co_buy_giftcard';
 
->>>>>>> 0560b09c
 /**
  * Displays the dashboard page (home for logged users)
  */
@@ -268,8 +265,6 @@
     if (types.has(FrontendQuickAccessTypeEnum.SETTINGS)) {
       addAction(SvgIcon.Gear, this.i18n.dashboard.action.settings, new ActiveMenu(Menu.SETTINGS));
     }
-<<<<<<< HEAD
-=======
 
     // Customizations for stniklaas
     const config = this.dataForFrontendHolder.auth.configuration.id;
@@ -307,6 +302,5 @@
     if (help) {
       addAction(help.svgIcon, help.label, new ActiveMenu(Menu.RUN_OPERATION_PERSONAL, { operation: help }));
     }
->>>>>>> 0560b09c
   }
 }