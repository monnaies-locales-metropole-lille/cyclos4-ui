--- conflicted
+++ resolved
@@ -125,11 +125,7 @@
     const types = new Set(data.quickAccess);
 
     const addAction = (
-<<<<<<< HEAD
-      icon: string, label: string, activeMenu: ActiveMenu, onClick?: () => void): void => {
-=======
-      icon: SvgIcon, label: string, activeMenu: ActiveMenu, onClick?: () => void, url?: string): void => {
->>>>>>> 615853e3
+      icon: string, label: string, activeMenu: ActiveMenu, onClick?: () => void, url?: string): void => {
       const entry = this.menu.menuEntry(activeMenu);
       if (entry) {
         this.actions.push({
