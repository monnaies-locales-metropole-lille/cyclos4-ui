{
  "$schema": "./node_modules/ng-openapi-gen/ng-openapi-gen-schema.json",
  "input": "src/openapi/cyclos-openapi.yaml",
  "output": "src/app/api",
  "includeTags": [
    "Auth",
    "Push",
    "DeviceConfirmations",
    "Notifications",
    "NotificationSettings",
    "Passwords",
    "Agreements",
    "IdentityProviders",
    "Users",
    "Phones",
    "Addresses",
    "Contacts",
    "ContactInfos",
    "Operators",
    "OperatorGroups",
    "UserStatus",
    "GroupMembership",
    "Transactions",
    "Installments",
    "ScheduledPayments",
    "RecurringPayments",
    "PendingPayments",
    "Transfers",
    "Payments",
    "Tickets",
    "POS",
    "Accounts",
    "Marketplace",
    "AdQuestions",
    "AdInterests",
    "Orders",
    "UI",
    "Captcha",
    "Files",
    "Images",
    "Operations",
    "Sessions",
    "Vouchers",
    "Alerts",
    "Brokering",
    "Records",
    "DeliveryMethods",
    "WebshopSettings",
    "ShoppingCarts",
    "Validation",
    "Documents",
    "Tokens",
<<<<<<< HEAD
    "ProductAssignment"
=======
    "BalanceLimits",
    "PaymentLimits"
>>>>>>> 076b2a54
  ],
  "enumStyle": "upper",
  "skipJsonSuffix": true
}<|MERGE_RESOLUTION|>--- conflicted
+++ resolved
@@ -50,12 +50,9 @@
     "Validation",
     "Documents",
     "Tokens",
-<<<<<<< HEAD
-    "ProductAssignment"
-=======
+    "ProductAssignment",
     "BalanceLimits",
     "PaymentLimits"
->>>>>>> 076b2a54
   ],
   "enumStyle": "upper",
   "skipJsonSuffix": true
